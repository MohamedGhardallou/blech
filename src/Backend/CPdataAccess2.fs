﻿// Copyright (c) 2020 - for information on the respective copyright owner
// see the NOTICE file and/or the repository 
// https://github.com/boschresearch/blech.
//
// Licensed under the Apache License, Version 2.0 (the "License");
// you may not use this file except in compliance with the License.
// You may obtain a copy of the License at
//
//     http://www.apache.org/licenses/LICENSE-2.0
//
// Unless required by applicable law or agreed to in writing, software
// distributed under the License is distributed on an "AS IS" BASIS,
// WITHOUT WARRANTIES OR CONDITIONS OF ANY KIND, either express or implied.
// See the License for the specific language governing permissions and
// limitations under the License.

//=============================================================================
// This module has all the functions for
// reading and writing
// input, output, local, return variables and parameters
// in functions or activites
//=============================================================================

module Blech.Backend.CPdataAccess2

open System.Collections.Generic

open Blech.Common.Range
open Blech.Common.PPrint

open Blech.Frontend
open Blech.Frontend.CommonTypes
open Blech.Frontend.PrettyPrint.DocPrint
open Blech.Frontend.BlechTypes
open Blech.Frontend.TypeCheckContext

open Normalisation


module AppName =

    let predefinedNames =
        [| "tick"; "init"; "printState" |]
    let private idxTick = 0
    let private idxInit = 1
    let private idxPrint = 2

    let private programName idx moduleName =
        QName.CreateProgramName moduleName predefinedNames.[idx]

    let tick = programName idxTick
    let init = programName idxInit
    let printState = programName idxPrint

type TemporalQualification =
    | Current
    | Previous

let private cpTabsize = 4

//=============================================================================
// Printing names
//=============================================================================

/// Produce an indented block of given sequence of statements (Docs)
let internal cpIndent = indent cpTabsize

let BLC = "blc" // do not add trailing "_" this is done by assembleName
let BLECH = BLC + "_blech"
let GEN = "00" // set apart generated names. No Blech identifier (basicId in QName) can start with a digit. No prefix in QName can be 00 (even for numbered scopes!)
let AUX = BLC + "_" + GEN + "_aux"
let PREV = GEN + "_prev" // BLC added below when necessary
let CTX = BLC + "_" + GEN + "_ctx"

let fromContext prefix =
    CTX + "->" + prefix

let assembleName pref infixLst identifier =
    let infix = 
        let longId = String.concat "_" infixLst
        match longId with
        | "" -> ""
        | _ -> "_" + longId
        |> (fun s -> s.Replace(".", "_")) // TODO: hack to avoid directory names "." to become dots in C names, fg 01.10.20
    pref + infix + "_" + identifier
    |> txt
    

let private auxiliaryName name = assembleName AUX [] name.basicId
let private moduleLocalName name = assembleName BLC name.prefix name.basicId
let private autoName name = assembleName BLC [] name.basicId
<<<<<<< HEAD
let private globalName name = assembleName BLC (name.moduleName.AsList @ name.prefix) name.basicId
let private programName name = assembleName BLECH name.moduleName.AsList name.basicId
let private ctxName (name: QName) = assembleName (fromContext BLC) name.prefix name.basicId // in order to avoid clashes between a Blech variable "pc_1" and 
                                                                                            // a context element pc_1, we need the blc_ prefix
                                                                                            // the name.prefix prevents collision with the same local name in a different local scope
let private externalPrev (name: QName) = assembleName (fromContext BLC) (name.prefix @ [PREV]) name.basicId // blc_00_ctx->blc_<activity>_<scope>_blc_00_prev_<name>
let private internalPrev name = assembleName (BLC + "_" + PREV) [] name.basicId
=======
let private globalName name = // do printfn "global name: %A" name;
                              assembleName BLC (name.moduleName.AsListAddEmptyPackage @ name.prefix) name.basicId
let private programName name = // do printfn "program name: %A" name
                               assembleName BLECH name.moduleName.AsList name.basicId
let private ctxName (name: QName) = assembleName (fromContext BLC) [] (name.ToUnderscoreString()) // prevent collision when the same local name is declared in different local scopes
let private externalPrev (name: QName) = assembleName (fromContext PREV) [] (name.ToUnderscoreString()) // prevent collision when the same local name is declared in different local scopes
let private internalPrev name = assembleName PREV [] name.basicId
>>>>>>> 32189594

let cpPcName name = (fromContext "") + name.basicId |> txt


[<DefaultAugmentation(false)>] // default Is* is on its way https://github.com/fsharp/fslang-suggestions/issues/222
                               // for the moment we do this as in https://stackoverflow.com/a/23665277/2289899
/// Represents information on how to render a Blech name to a C name
type CName =
    | Global of QName
    | ModuleLocal of QName
    | Auxiliary of QName
    | PrevInternal of QName
    | PrevExternal of QName
    | Auto of QName
    | CtxLocal of QName
    | ProgramName of QName // this category currently represents names of tick, init, print functions

    member this.QName =
        match this with
        | Global q
        | ModuleLocal q
        | Auxiliary q
        | PrevInternal q
        | PrevExternal q
        | Auto q
        | CtxLocal q 
        | ProgramName q -> q

    member this.Render =
        match this with
        | Global q -> globalName q
        | ModuleLocal q -> moduleLocalName q
        | Auxiliary q -> auxiliaryName q
        | PrevInternal q -> internalPrev q
        | PrevExternal q -> externalPrev q
        | Auto q -> autoName q
        | CtxLocal q -> ctxName q
        | ProgramName q -> programName q

    member this.IsAuxiliary =
        match this with
        | Auxiliary _ -> true
        | Global _ | ModuleLocal _
        | PrevInternal _ | PrevExternal _
        | Auto _ | CtxLocal _ 
        | ProgramName _ -> false


let private isInFunction tcc name =
    match name.prefix with
    | [] -> false
    | prefix ->
        let prefixAsName = QName.Create name.moduleName [] prefix.Head IdLabel.Static
        match tcc.nameToDecl.[prefixAsName] with
        | Declarable.ProcedureImpl spd ->
            spd.IsFunction
        | _ -> failwithf "Cannot find code capsule for variable %s" (name.ToString())

let private isInActivity tcc name =
    match name.prefix with
    | [] -> false
    | prefix ->
        let prefixAsName = QName.Create name.moduleName [] prefix.Head IdLabel.Static
        match tcc.nameToDecl.[prefixAsName] with
        | Declarable.ProcedureImpl spd ->
            not spd.IsFunction
        | _ -> failwithf "Cannot find code capsule for variable %s" (name.ToString())

/// Whenever a name has to be printed as C code this function does it
/// timepoint - None for procedures, types or Some (Current or Previous) for variable accesses
/// tcc - type check context
/// name - QName
// covers functions, activities, user types, variables
let cpName (timepointOpt: TemporalQualification option) tcc (name: QName) : CName =
    // Either a static QName of Function/Activity, user type or top level constant
    // or a const/param local inside a function/activity
    // TODO: do we want to lift these to the top level? Why not use C's statics inside functions??
    //       or define macros locally for compile time const?? fg 13.03.20
    let needsStaticName =
        name.IsStatic ||
        match tcc.nameToDecl.TryGetValue name with
        | true, Declarable.VarDecl v -> v.IsConst || v.IsParam
        | true, Declarable.ExternalVarDecl v -> 
            //printfn "Found %s in tcc" (name.ToString())
            v.IsConst || v.IsParam
        | _, _ -> false
        // for debugging
        //| true,_ -> false
        //| false, _ ->
        //    printfn "No such name %s in tcc" (name.ToString())
        //    false

    if needsStaticName then
        if Array.contains name.basicId AppName.predefinedNames then
            // special case we have a generated "program name" such as init
            ProgramName name
        else
            // otherwise, decide here whether name is exported or not
            // for now always generate full global name
            Global name
    elif name.IsAuxiliary then
        // no prev on auxiliary variables
        assert timepointOpt.Equals (Some Current)
        // prepend aux_blc_
        Auxiliary name
    else
        assert name.IsDynamic
        assert (name.prefix <> [])
        let isParam =
            match tcc.nameToDecl.TryGetValue name with
            | true, Declarable.ParamDecl _ -> true
            | _ -> false
        // Prev
        let isExternal =
            match tcc.nameToDecl.[name] with
            | Declarable.ExternalVarDecl _ -> true
            | _ -> false

        if timepointOpt.Equals (Some Previous) then
            if isExternal then PrevExternal name
            else PrevInternal name
        elif isParam then
            // formal parameter
            Auto name
        elif isInFunction tcc name then
            // function local
            Auto name
        else
            // activity local
            assert isInActivity tcc name
            if isExternal then Auto name // access current value locally declared extern variable
            else CtxLocal name // current value of normal activity variable

/// Shorthand for cpName (Some tp) tcc name
/// |> Render
let renderCName tp tcc name = 
    cpName (Some tp) tcc name
    |> (fun x -> x.Render)

/// Shorthand for cpName None Empty name
/// |> Render
let cpStaticName q = 
    cpName None (TypeCheckContext.Empty q.moduleName) q
    |> (fun x -> x.Render)

/// Given QName of calle and arguments as Doc list
/// return Doc of "callee(arg1,arg2,...)"
let assembleSubprogCall whoToCall args =
    cpStaticName whoToCall <^> dpCommaSeparatedInParens args

/// Translates a primitive Blech type or a type name to a C type and returns a Doc representation thereof
let rec internal cpType typ =
    match typ with
    | ValueTypes Void -> txt "void"
    | ValueTypes BoolType -> txt "blc_bool"
    | ValueTypes (IntType size) ->
        match size with
        | Int8 -> txt "blc_int8"
        | Int16 -> txt "blc_int16"
        | Int32 -> txt "blc_int32"
        | Int64 -> txt "blc_int64"
    | ValueTypes (NatType size) ->
        match size with
        | Nat8 -> txt "blc_nat8"
        | Nat16 -> txt "blc_nat16"
        | Nat32 -> txt "blc_nat32"
        | Nat64 -> txt "blc_nat64"
    | ValueTypes (BitsType size) ->
           match size with
           | Bits8 -> txt "blc_bits8"
           | Bits16 -> txt "blc_bits16"
           | Bits32 -> txt "blc_bits32"
           | Bits64 -> txt "blc_bits64"
    | ValueTypes (FloatType size) ->
        match size with
        | FloatType.Float32 -> txt "blc_float32"
        | FloatType.Float64 -> txt "blc_float64"
    | ValueTypes (ValueTypes.StructType (typeName, _))
    | ReferenceTypes (ReferenceTypes.StructType (_, typeName,_))
    | ValueTypes (OpaqueSimple typeName)
    | ValueTypes (OpaqueArray typeName)
    | ValueTypes (OpaqueStruct typeName) -> 
        cpStaticName typeName
    | ValueTypes (ArrayType _) ->
        failwith "Do not call cpType on arrays. Use cpArrayDecl or cpArrayDeclDoc instead."
    | Any
    | AnyComposite 
    | AnyInt | AnyBits | AnyFloat -> failwith "Cannot print <Any> type."
    | ReferenceTypes _ -> failwith "Reference types not implemented yet. Cannot print them."

let rec internal sizeofMacro =
    function
    | ValueTypes (ArrayType(size, elemTyp)) ->
        size |> string |> txt <+> txt "*" <+> sizeofMacro (ValueTypes elemTyp)
        // opaque arrays have a name and are therefore treated like any other named type
    | x ->
        txt "sizeof" <^> parens (cpType x)


let private cpMemSetDoc typ lhsDoc =
    txt "memset"
    <^> dpCommaSeparatedInParens
        [ lhsDoc
          txt "0"
          sizeofMacro typ]
    <^> semi

   
type RenderFun = CExpr list -> Doc
and CExpr =
    | Blob of CBlob
    | Value of Doc
    | ComplexExpr of RenderFun * CExpr list
    member this.Render =
        match this with
        | Blob p -> p.Render
        | Value d -> d
        | ComplexExpr (f, c) -> f c
    static member RenderAll (xs: CExpr list) =
        xs |> List.map (fun x -> x.Render)

and CPath =
    | Name of CName
    | FieldAccess of CBlob * Doc
    | ArrayAccess of CBlob * CExpr
    member this.Render =
        match this with
        | Name cb -> cb.Render
        | FieldAccess (cp, f) -> cp.Render <^> txt "." <^> f
        | ArrayAccess (cp, e) -> cp.Render <^> txt "[" <^> e.Render <^> txt "]"

    member this.IsAuxiliary =
        match this with
        | Name cb -> cb.IsAuxiliary
        | FieldAccess (cp, _) 
        | ArrayAccess (cp, _) -> cp.IsAuxiliary

and CBlob =
    | Loc of CPath
    | AddrOf of CBlob
    | ValueOf of CBlob

    member this.Render =
        match this with
        | Loc d -> d.Render
        | AddrOf cap -> txt "(&" <^> cap.Render <^> txt ")"
        | ValueOf cap -> txt "(*" <^> cap.Render <^> txt ")"

    member this.Simplify =
        match this with
        | Loc _
        | AddrOf (Loc _)
        | ValueOf (Loc _) -> this
        | AddrOf (ValueOf x) 
        | ValueOf (AddrOf x) -> x.Simplify
        | AddrOf (AddrOf x) -> (AddrOf x).Simplify // TODO: these two cases cannot happen as long as we do not have references
        | ValueOf (ValueOf x) -> (ValueOf x).Simplify

    member this.IsAuxiliary =
        match this with
        | Loc n -> n.IsAuxiliary
        | AddrOf c 
        | ValueOf c -> c.IsAuxiliary

    member this.PrependAddrOf =
        (AddrOf this).Simplify


let getValueFromName timepoint tcc name : CBlob =
    let typeAndIsOutput =
        match tcc.nameToDecl.TryGetValue name with
        | true, Declarable.ParamDecl p -> Some p.datatype, p.isMutable
        | _ -> None, false
    let cName = cpName (Some timepoint) tcc name
    match typeAndIsOutput with
    | Some(ValueTypes (ValueTypes.StructType _)),_
    | Some(ValueTypes (ValueTypes.OpaqueStruct _)),_ ->
        ValueOf (Loc (Name cName))
    | Some typ, true when typ.IsPrimitive && timepoint.Equals Current ->
        // primitive typed, output parameter
        // the check for current is necessary here: although "no prev on ref"
        // it is possible that the code generation (of abort) has internally
        // introduced a prev location (may become obsolete in the future)
        ValueOf (Loc (Name cName))
    | _ ->
        Loc (Name cName)

//=============================================================================
// Printing expressions
//=============================================================================

type PrereqExpression =
    {
        prereqStmts: Doc list
        cExpr: CExpr
    }
    member this.Render = this.cExpr.Render

let mkPrereqExpr p e =
    { PrereqExpression.prereqStmts = p
      cExpr = e }

let prereqExprBind f pe =
    let result = f pe.cExpr
    mkPrereqExpr
    <| pe.prereqStmts @ result.prereqStmts
    <| result.cExpr

let getCExpr pe = pe.cExpr
let getPrereq pe = pe.prereqStmts

let isExprAuxiliary pe =
    match getCExpr pe with
    | Blob p -> p.IsAuxiliary
    // values or complex expression cannot be the result of creating an auxiliary variable
    | Value _ 
    | ComplexExpr _ -> false

type PrereqBlob =
    {
        prereqStmts: Doc list
        path: CBlob
    }
    member this.Render = this.path.Render
    member this.ToExpr =
        mkPrereqExpr
        <| this.prereqStmts
        <| Blob this.path

let mkCPath p c =
    { prereqStmts = p
      path = c }


let rec cpTml timepoint tcc (tml: TypedMemLoc) : PrereqBlob =
    match tml with
    | TypedMemLoc.Loc name -> 
        mkCPath
        <| []
        <| getValueFromName timepoint tcc name
    | TypedMemLoc.FieldAccess (pref, field) ->
        let pp = cpTml timepoint tcc pref
        mkCPath
        <| pp.prereqStmts
        <| Loc (FieldAccess (pp.path, (txt field)))
    | TypedMemLoc.ArrayAccess (pref, idx) ->
        let pp = cpTml timepoint tcc pref
        let suffix = cpExpr tcc idx
        mkCPath
        <| pp.prereqStmts @ suffix.prereqStmts
        <| Loc (ArrayAccess (pp.path, suffix.cExpr))

and private binExpr tcc s1 s2 infx =
    let re1 = cpExpr tcc s1
    let re2 = cpExpr tcc s2
    let render (rs: CExpr list) =
        rs.[0].Render
        |> (</>) <| txt infx
        |> (<+>) <| rs.[1].Render
        |> parens
    mkPrereqExpr
    <| (getPrereq re1 @ getPrereq re2)
    <| ComplexExpr (render, [getCExpr re1; getCExpr re2])

and private binConj tcc s1 s2 =
    let re1 = cpExpr tcc s1
    let re2 = cpExpr tcc s2
    match getPrereq re2 with
    | [] -> // this case is an optimisation
        let render (rs: CExpr list) =
            rs.[0].Render
            |> (</>) <| txt "&&"
            |> (<+>) <| rs.[1].Render
            |> parens
        mkPrereqExpr
        <| (getPrereq re1 @ getPrereq re2)
        <| ComplexExpr (render, [getCExpr re1; getCExpr re2])
    | _ -> 
        // make sure the second expression only get evaluated if
        // the first one was true
        let tmpVarIf =
            mkIndexedAuxQNameFrom "tmpVarIfStmt"
            |> TypedMemLoc.Loc
            |> cpTml Current tcc
            |> (fun x -> x.ToExpr)
        let renderedTmpVarIf = tmpVarIf.Render
        let initTmpVarIf =
            cpType (ValueTypes BoolType) <+> renderedTmpVarIf <+> txt "= 0" <^> semi
        let body =
            re2.prereqStmts @ [renderedTmpVarIf <+> txt "=" <+> re2.cExpr.Render <^> semi]
            |> dpBlock
        let ifWrapper = 
            txt "if (" <+> re1.cExpr.Render <+> txt ") {"
            <.> cpIndent body
            <.> txt "}"
        mkPrereqExpr
        <| (re1.prereqStmts @ [initTmpVarIf; ifWrapper])
        <| getCExpr tmpVarIf

and private binDisj tcc s1 s2 =
    let re1 = cpExpr tcc s1
    let re2 = cpExpr tcc s2
    match getPrereq re2 with
    | [] -> // this case is an optimisation
        let render (rs: CExpr list) =
            rs.[0].Render
            |> (</>) <| txt "||"
            |> (<+>) <| rs.[1].Render
            |> parens
        mkPrereqExpr
        <| (getPrereq re1 @ getPrereq re2)
        <| ComplexExpr (render, [getCExpr re1; getCExpr re2])
    | _ -> 
        // make sure the second expression only get evaluated if
        // the first one was false
        let tmpVarIf = 
            mkIndexedAuxQNameFrom "tmpVarIfStmt"
            |> TypedMemLoc.Loc
            |> cpTml Current tcc
            |> (fun x -> x.ToExpr)
        let initTmpVarIf =
            cpType (ValueTypes BoolType) <+> tmpVarIf.Render <+> txt "= 1" <^> semi
        let body =
            re2.prereqStmts @ [tmpVarIf.Render <+> txt "=" <+> re2.cExpr.Render <^> semi]
            |> dpBlock
        let ifWrapper = 
            txt "if (" <+> txt "!(" <^> re1.cExpr.Render <^> txt ")" <+> txt ") {"
            <.> cpIndent body
            <.> txt "}"
        mkPrereqExpr
        <| (re1.prereqStmts @ [initTmpVarIf; ifWrapper])
        <| getCExpr tmpVarIf

and cpExpr tcc expr : PrereqExpression =
    match expr.rhs with
    | RhsCur tml -> cpTml Current tcc tml |> (fun x -> x.ToExpr)
    | Prev tml -> cpTml Previous tcc tml |> (fun x -> x.ToExpr)
    // call
    | FunCall (whoToCall, inputs, outputs) ->
        let reIns = inputs |> List.map (cpInputArg tcc)
        let reOuts = outputs |> List.map (cpOutputArg tcc)
        let retType =
            match tcc.nameToDecl.[whoToCall].TryGetReturnType with
            | Some t -> t
            | None -> failwith "Expected to call a function but found something else!"
        
        if retType.IsPrimitive then
            // in case we call a function that returns a primitive value
            // rely on C return values
            let render rs =
                assembleSubprogCall whoToCall (CExpr.RenderAll rs)
            mkPrereqExpr
            <| (reIns @ reOuts |> List.collect getPrereq)
            <| ComplexExpr (render, (reIns @ reOuts |> List.map getCExpr))
        else
            // in case we call a function that returns a non-primitive value
            // create a receiver passed as an extra parameter
            let lhsName = mkIndexedAuxQNameFrom "receiverVar"
            let lhsTyp = expr.typ
            let tmpDecl = cpArrayDeclDoc (auxiliaryName lhsName) lhsTyp <^> semi
            let v = 
                { 
                    VarDecl.pos = range0
                    name = lhsName
                    datatype = lhsTyp
                    mutability = Mutability.Variable
                    initValue = {rhs = NatConst Constants.Nat.Zero8; typ = ValueTypes (NatType Nat8); range = expr.range} // that is garbage
                    annotation = Attribute.VarDecl.Empty
                    allReferences = HashSet() 
                }
            TypeCheckContext.addDeclToLut tcc lhsName (Declarable.VarDecl v)
            let tmpLhs = LhsCur (TypedMemLoc.Loc lhsName)
            let tmpExpr = {lhs = tmpLhs; typ = lhsTyp; range = v.pos}
            let reReceiverAsOutArg = cpOutputArg tcc tmpExpr
            let tmpRExpr = {rhs = RhsCur (TypedMemLoc.Loc lhsName); typ = lhsTyp; range = v.pos}
            let reReceiverAsRhs = cpExpr tcc tmpRExpr
            let funCall =
                let rs = reIns @ reOuts @ [reReceiverAsOutArg] |> List.map getCExpr
                assembleSubprogCall whoToCall (CExpr.RenderAll rs)
                <^> semi
            mkPrereqExpr
            <| ((reIns @ reOuts @ [reReceiverAsOutArg] |> List.collect getPrereq) @ [tmpDecl; funCall])
            <| getCExpr reReceiverAsRhs // return receiver as a right-hand-side expression

    // constants and literals
    | BoolConst b -> mkPrereqExpr [] (Value (if b then txt "1" else txt "0"))
    | IntConst i -> mkPrereqExpr [] (string i |> txt |> Value)
    | NatConst n -> mkPrereqExpr [] (string n |> txt |> Value)
    | BitsConst b -> mkPrereqExpr [] (string b |> txt |> Value)
    | FloatConst f -> mkPrereqExpr [] (string f |> txt |> Value)
    | ResetConst -> failwith "By now, the type checker should have substituted reset const by the type's default value."
    | StructConst assignments ->
        let resAssigns =
            assignments |> List.map (snd >> cpExpr tcc)
        let render (rs: CExpr list) =
            rs
            |> List.map (fun r -> r.Render)
            |> dpCommaSeparatedInBraces
        mkPrereqExpr
        <| (resAssigns |> List.collect getPrereq)
        <| ComplexExpr (render, (resAssigns |> List.map getCExpr))
    | ArrayConst elems ->    
        let resAssigns =
            elems |> List.map (snd >> cpExpr tcc)
        let render (rs: CExpr list) =
            rs
            |> List.map (fun r -> r.Render)
            |> dpCommaSeparatedInBraces
        mkPrereqExpr
        <| (resAssigns |> List.collect getPrereq)
        <| ComplexExpr (render, (resAssigns |> List.map getCExpr))
    //
    | Convert (subExpr, targetType, behaviour) -> // TODO: Currently we generate a C cast for every behaviour, this will change with exceptions, fjg. 24.03.20
        let re = cpExpr tcc subExpr
        let rt = cpType targetType
        let render (rs: CExpr list) =
            parens rt <^> rs.[0].Render
        mkPrereqExpr
        <| re.prereqStmts
        <| ComplexExpr (render, [re.cExpr])
    // logical
    | Neg subExpr -> 
        let re = cpExpr tcc subExpr
        let render (rs: CExpr list) =
            txt "!" <^> parens rs.[0].Render
        mkPrereqExpr
        <| re.prereqStmts
        <| ComplexExpr (render, [re.cExpr])
    | Conj (s1, s2) -> binConj tcc s1 s2 
    | Disj (s1, s2) -> binDisj tcc s1 s2
    // bitwise
    | Bnot subExpr -> 
        let re = cpExpr tcc subExpr
        let render (rs: CExpr list) =
            (txt "~" <^> parens rs.[0].Render)
        mkPrereqExpr
        <| re.prereqStmts
        <| ComplexExpr (render, [re.cExpr])
    | Band (s1, s2) -> binExpr tcc s1 s2 "&"
    | Bor (s1, s2) -> binExpr tcc s1 s2 "|"
    | Bxor (s1, s2) -> binExpr tcc s1 s2 "^"
    | Shl (s1, s2) -> binExpr tcc s1 s2 "<<"
    | Shr (s1, s2) -> binExpr tcc s1 s2 ">>"
    | Sshr _ 
    | Rotl _
    | Rotr _ -> failwith "Advance shift operators '+>>', '<>>', '<<>' not implemented"
    // relational
    | Les (s1, s2) -> binExpr tcc s1 s2 "<"
    | Leq (s1, s2) -> binExpr tcc s1 s2 "<="
    | Equ (s1, s2) ->
        //assert (s1.typ = s2.typ) //fails for "x == 42" feature/bug?
        match s1.typ with //do not care about s2, since type checker ensures it is the same
        | ValueTypes BoolType
        | ValueTypes (IntType _)
        | ValueTypes (NatType _)
        | ValueTypes (BitsType _)
        | ValueTypes (FloatType _) ->
            binExpr tcc s1 s2 "=="
        | ValueTypes (ValueTypes.StructType _)
        | ValueTypes (ValueTypes.ArrayType _) ->
            let re1 = cpInputArg tcc s1
            let re2 = cpInputArg tcc s2
            let length = sizeofMacro s1.typ
            let render (rs: CExpr list) =
                txt "0 == memcmp" <^> dpCommaSeparatedInParens [rs.[0].Render; rs.[1].Render; length]
            mkPrereqExpr
            <| (getPrereq re1 @ getPrereq re2)
            <| ComplexExpr (render, [getCExpr re1; getCExpr re2])
        | ValueTypes Void
        | Any
        | AnyComposite 
        | AnyInt 
        | AnyBits
        | AnyFloat
        | ValueTypes (OpaqueSimple _)
        | ValueTypes (OpaqueArray _)
        | ValueTypes (OpaqueStruct _) -> failwith "Error in type checker. Trying to compare void, opaque or not fully typed expressions."
        | ReferenceTypes _ -> failwith "Comparing reference types not implemented."
    // arithmetic
    | Add (s1, s2) -> binExpr tcc s1 s2 "+"
    | Sub (s1, s2) -> binExpr tcc s1 s2 "-"
    | Mul (s1, s2) -> binExpr tcc s1 s2 "*"
    | Div (s1, s2) -> binExpr tcc s1 s2 "/"
    | Mod (s1, s2) -> binExpr tcc s1 s2 "%"

and cpInputArg tcc expr : PrereqExpression = 
    // if expr is a structured literal, make a new name for it
    let singleArgLocation: PrereqExpression = makeTmpForComplexConst tcc expr
    match expr.typ with
    | ValueTypes (ValueTypes.StructType _)
    | ValueTypes (OpaqueStruct _) ->
        // if struct, then prepend &
        let cExpr = 
            match getCExpr singleArgLocation with
            | Blob cPath -> cPath.PrependAddrOf |> Blob
            | x -> x // impossible due to isExprAuxiliary check above
        mkPrereqExpr
        <| getPrereq singleArgLocation
        <| cExpr
    | _ -> singleArgLocation

and cpOutputArg tcc expr : PrereqExpression = 
    // unless array, prepend &
    let pe = cpLexpr tcc expr
    match expr.typ with
    | ValueTypes (ArrayType _)
    | ValueTypes (OpaqueArray _) -> 
        pe
    | _ ->
        let cExpr = 
            match getCExpr pe with
            | Blob cPath -> cPath.PrependAddrOf |> Blob
            | x -> x // impossible, a lhs cannot be a complex expression or just a value
        mkPrereqExpr
        <| getPrereq pe
        <| cExpr

and cpLexpr tcc expr : PrereqExpression =
    match expr.lhs with
    | Wildcard -> failwith "Lhs cannot be a wildcard at this stage."
    | ReturnVar -> failwith "Lhs cannot be a ReturnVar at this stage."
    | LhsCur tml -> cpTml Current tcc tml |> (fun x -> x.ToExpr)
    | LhsNext _ -> failwith "render next locations not implemented yet."

and cpArrayDeclDoc name typ =
    let rec cpRecArrayDeclDoc n t =
        match t with
        | ValueTypes (ArrayType(size, elemTyp)) ->
            let nameAndType, length = cpRecArrayDeclDoc n (ValueTypes elemTyp)
            nameAndType, brackets (size |> string |> txt) <^> length
            // opaque arrays have a name and are therefore treated like any other named type
        | _ ->
            cpType t <+> n, empty
    cpRecArrayDeclDoc name typ ||> (<^>)

/// Given an expression that is a struct or array literal,
/// or a name that stands for a literal (const variable),
/// or a function call returning such data type,
/// this function creates code that stores the literal value
/// in a temporary variable and returns a name that can be 
/// used as an argument for a function or activity.
and makeTmpForComplexConst tcc (expr: TypedRhs) : PrereqExpression =
    let copyContents =
        let lhsName = mkIndexedAuxQNameFrom "tmpLiteral"
        let lhsTyp = expr.typ
        let tmpDecl = cpArrayDeclDoc (auxiliaryName lhsName) lhsTyp <^> semi
        let init =
            match expr.typ with // regarding opaque expr see comment below
            | ValueTypes (ValueTypes.StructType _)
            | ValueTypes (OpaqueStruct _) ->
                cpMemSetDoc expr.typ (txt "&" <^> auxiliaryName lhsName)
            | ValueTypes (ValueTypes.ArrayType _)
            | ValueTypes (OpaqueArray _) ->
                cpMemSetDoc expr.typ (auxiliaryName lhsName)
            | _ ->
                empty //failwith "Cannot not do anything about rhs which are simple value constants" // This has been checked somewhere else
        let lhs = {lhs = LhsCur (TypedMemLoc.Loc lhsName); typ = expr.typ; range = range0}
        let assignments = // why not use cpAssign here?
            normaliseAssign tcc (range0, lhs, expr)
            |> List.map (function 
                | Stmt.Assign(_, lhs, rhs) -> 
                    let rightRE = cpExpr tcc rhs
                    let leftRE = cpLexpr tcc lhs
                    let assignment = leftRE.Render <+> txt "=" <+> rightRE.Render <^> semi
                    rightRE.prereqStmts @ leftRE.prereqStmts @ [assignment] |> dpBlock
                | _ -> failwith "Must be an assignment here!") // not nice
        mkPrereqExpr
        <| (tmpDecl :: init :: assignments)
        <| (TypedMemLoc.Loc lhsName |> cpTml Current tcc |> (fun x -> x.ToExpr.cExpr))

    match expr.typ with
    | ValueTypes (ValueTypes.StructType _)
    | ValueTypes (ValueTypes.ArrayType _)
    | ValueTypes (OpaqueStruct _)
    | ValueTypes (OpaqueArray _) -> // do opaque compile time constants actually exist?
        match expr.rhs with
        | StructConst _ 
        | ArrayConst _ ->
            copyContents
        | RhsCur tml when isConstVarDecl tcc tml ->        
            copyContents
        //| FunCall (whoToCall,inputs,outputs) ->
            // this case is handled inside cpExpr, it will automatically
            // generate a tmp variable for storing a complex return value
        | _ ->
            // nothing to do for param/let/var names
            // other cases of expression cannot appear here
            cpExpr tcc expr
    | _ ->
        // nothing to do for simple types
        cpExpr tcc expr
    

let renderSubContext pcId whoToCall =
    let renderedWhoToCall = cpStaticName whoToCall
    txt ("&" + CTX + "->") <^> txt pcId <^> txt "_" <^> renderedWhoToCall

//=============================================================================
// Printing statements
//=============================================================================
let nullify tcc lhs =
    // ensure we get a pointer to the data, means no * for structs
    let lhsDoc = (cpOutputArg tcc lhs).Render
    cpMemSetDoc lhs.typ lhsDoc

let mkRenderedStmt p r =
    p @ [r]
    |> dpBlock

let rec cpAssign tcc left right =
    let rightRE = cpExpr tcc right
    let directAssignment (newRight: PrereqExpression) = 
        match left.lhs with
        | Wildcard ->
            newRight.prereqStmts, newRight.cExpr.Render <^> semi
        | LhsCur _
        | LhsNext _ ->
            let leftRE = cpLexpr tcc left
            leftRE.prereqStmts @ newRight.prereqStmts, (leftRE.cExpr.Render <+> txt "=" <+> newRight.cExpr.Render <^> semi)
        | ReturnVar ->
            failwith "ReturnVar cannot be the left-hand-side of an assignment."
    let directArrayAssignment (newRight: PrereqExpression) =
        match left.lhs with
        | Wildcard ->
            newRight.prereqStmts, newRight.cExpr.Render <^> semi
        | LhsCur _
        | LhsNext _ ->
            let leftRE = cpLexpr tcc left
            // memcopy arrays
            let memcpy =
                txt "memcpy"
                <^> dpCommaSeparatedInParens
                    [ leftRE.cExpr.Render
                      newRight.cExpr.Render
                      sizeofMacro right.typ ]
                <^> semi
            leftRE.prereqStmts @ newRight.prereqStmts, memcpy
        | ReturnVar ->
            failwith "ReturnVar cannot be the left-hand-side of an assignment."
    match right.typ with
    | ValueTypes (ValueTypes.ArrayType _) ->
        match right.rhs with
        | ArrayConst _ -> // this can be optimised for constant rhs, as it used to be
            let tmp = makeTmpForComplexConst tcc right
            //let reinit = nullify tcc left
            let prereq, assignTmpToLhs = directArrayAssignment tmp
            prereq @ [assignTmpToLhs] |> dpBlock
        | _ -> // memcpy
            let a, b = directArrayAssignment rightRE
            mkRenderedStmt a b 
    | ValueTypes (ValueTypes.StructType _) -> // assign structs
        match right.rhs with
        | StructConst _ ->
            let tmp = makeTmpForComplexConst tcc right
            //let reinit = nullify tcc left
            let prereq, assignTmpToLhs = directAssignment tmp
            prereq @ [assignTmpToLhs] |> dpBlock
        | _ -> // x = y needs no rewriting, assign directly
            let a, b = directAssignment rightRE
            mkRenderedStmt a b 
    | ValueTypes (OpaqueArray _) ->
        let a, b = directArrayAssignment rightRE
        mkRenderedStmt a b 
    | ValueTypes (OpaqueStruct _) // for opaque structs use direct assignment
    | ValueTypes Void 
    | ValueTypes BoolType 
    | ValueTypes (IntType _)
    | ValueTypes (NatType _)
    | ValueTypes (BitsType _) 
    | ValueTypes (FloatType _) 
    | ValueTypes (OpaqueSimple _) ->
        // assign primitives
        let a, b = directAssignment rightRE
        mkRenderedStmt a b
    | ReferenceTypes _ -> failwith "Code generation for reference types not implemented."
    | Any // used for wildcard
    | AnyComposite // compound literals
    | AnyInt // used for untyped integer literals
    | AnyBits // of Bits // used for untyped bits literals 
    | AnyFloat -> failwith "Any types must have been eliminated by the type checker. This is a bug."


let cpFunctionCall tcc whoToCall inputs outputs =
    let pe =
        {rhs = FunCall (whoToCall, inputs, outputs); typ = ValueTypes Void; range = range0}
        |> cpExpr tcc
    mkRenderedStmt
    <| pe.prereqStmts
    <| (pe.cExpr.Render <^> semi)


let cpInitActivityCall pcName whoToCall =
    let renderedWhoToCall = cpStaticName whoToCall
    let renderedCalleeName = renderedWhoToCall <^> txt "_init"
    let subctx = renderSubContext pcName whoToCall
    let actCall = 
        [subctx]
        |> dpCommaSeparatedInParens
        |> (<^>) renderedCalleeName
    actCall <^> semi


/// Create a Doc for an activity call
/// tcc - type check context
/// pcName - string, the calling thread's program counter name (used as field name in activity context)
/// whoToCall - QName of callee
/// inputs
/// outputs
/// receiverVar - optional TypedLhs (r = run A...)
/// termRetcodeVarName - QName of the variable that stores the termination information
let cpActivityCall tcc pcName whoToCall inputs outputs receiverVar termRetcodeVarName =
    let renderedInputs = inputs |> List.map (cpInputArg tcc)
    let renderedOutputs = outputs |> List.map (cpOutputArg tcc)
    let subctx = renderSubContext pcName whoToCall
    let renderedRetvarOpt =
        receiverVar
        |> Option.map (cpOutputArg tcc)
    let actCall = 
        [
            [subctx]
            renderedInputs |> List.map (getCExpr >> (fun x -> x.Render))
            renderedOutputs |> List.map (getCExpr >> (fun x -> x.Render))
            renderedRetvarOpt |> Option.toList |> List.map (getCExpr >> (fun x -> x.Render))
        ]
        |> List.concat
        |> assembleSubprogCall whoToCall
    let prereqStmts =
        [
            renderedInputs |> List.collect getPrereq
            renderedOutputs |> List.collect getPrereq
            renderedRetvarOpt |> Option.toList |> List.collect getPrereq 
        ]
        |> List.concat
    let actCallStmt = (renderCName Current tcc termRetcodeVarName) <+> txt "=" <+> actCall <^> semi
    mkRenderedStmt prereqStmts actCallStmt


let private assignPrevInActivity tcc qname =
    let tml = TypedMemLoc.Loc qname
    let dty = getDatatypeFromTML tcc tml
    let prevname = (cpName (Some Previous) tcc qname).Render
    let initvalue = (getValueFromName Current tcc qname).Render
    match dty with
    | ValueTypes (ArrayType _)
    | ValueTypes (OpaqueArray _) ->
        txt "memcpy"
        <+> dpCommaSeparatedInParens
            [ prevname
              initvalue
              sizeofMacro dty ]
        <^> semi
    | _ ->
        prevname <+> txt "=" <+> initvalue <^> semi
    
let cpAssignDefaultPrevInActivity = assignPrevInActivity
    
let cpAssignPrevInActivity tcc qname =
    let tml = TypedMemLoc.Loc qname
    let dty = getDatatypeFromTML tcc tml
    let prevname = (cpName (Some Previous) tcc qname).Render
    let declaration =
        match dty with
        | ValueTypes (ArrayType _) ->
            cpArrayDeclDoc prevname dty <^> semi
            // opaque arrays have a name and are therefore treated like any other named type using cpType
        | _ ->
            cpType dty
    declaration <+> assignPrevInActivity tcc qname<|MERGE_RESOLUTION|>--- conflicted
+++ resolved
@@ -84,28 +84,17 @@
         |> (fun s -> s.Replace(".", "_")) // TODO: hack to avoid directory names "." to become dots in C names, fg 01.10.20
     pref + infix + "_" + identifier
     |> txt
-    
 
 let private auxiliaryName name = assembleName AUX [] name.basicId
 let private moduleLocalName name = assembleName BLC name.prefix name.basicId
 let private autoName name = assembleName BLC [] name.basicId
-<<<<<<< HEAD
-let private globalName name = assembleName BLC (name.moduleName.AsList @ name.prefix) name.basicId
+let private globalName name = assembleName BLC (name.moduleName.AsListAddEmptyPackage @ name.prefix) name.basicId
 let private programName name = assembleName BLECH name.moduleName.AsList name.basicId
 let private ctxName (name: QName) = assembleName (fromContext BLC) name.prefix name.basicId // in order to avoid clashes between a Blech variable "pc_1" and 
                                                                                             // a context element pc_1, we need the blc_ prefix
                                                                                             // the name.prefix prevents collision with the same local name in a different local scope
 let private externalPrev (name: QName) = assembleName (fromContext BLC) (name.prefix @ [PREV]) name.basicId // blc_00_ctx->blc_<activity>_<scope>_blc_00_prev_<name>
 let private internalPrev name = assembleName (BLC + "_" + PREV) [] name.basicId
-=======
-let private globalName name = // do printfn "global name: %A" name;
-                              assembleName BLC (name.moduleName.AsListAddEmptyPackage @ name.prefix) name.basicId
-let private programName name = // do printfn "program name: %A" name
-                               assembleName BLECH name.moduleName.AsList name.basicId
-let private ctxName (name: QName) = assembleName (fromContext BLC) [] (name.ToUnderscoreString()) // prevent collision when the same local name is declared in different local scopes
-let private externalPrev (name: QName) = assembleName (fromContext PREV) [] (name.ToUnderscoreString()) // prevent collision when the same local name is declared in different local scopes
-let private internalPrev name = assembleName PREV [] name.basicId
->>>>>>> 32189594
 
 let cpPcName name = (fromContext "") + name.basicId |> txt
 
