--- conflicted
+++ resolved
@@ -198,16 +198,12 @@
     | IllegalEntryPoint of range * AST.Package
     // pragmas
     | UnknownPragma of range
-<<<<<<< HEAD
-    // Dummy error used during development
-=======
     
     // --- result receivers ---
     | ReceiverForVoidReturn of range * FunctionPrototype
     | MissingReceiver of range * FunctionPrototype
 
     // --- Dummy error, just for development purposes ---
->>>>>>> e4bbf7c7
     | Dummy of range * string
 
     interface Diagnostics.IDiagnosable with
@@ -415,9 +411,6 @@
             | IllegalEntryPoint (p, pack) -> p, sprintf "Illegal '@[EntryPoint]' annotation in Blech libary '%s'." (String.concat "." pack.moduleName)
             // pragmas
             | UnknownPragma p -> p, "Unknown pragma."
-<<<<<<< HEAD
-            
-=======
 
 
             // --- result receivers ---
@@ -425,7 +418,6 @@
             | MissingReceiver (p, activity) -> p, sprintf "The returned value of '%s' must be ignored explicitly." (activity.name.ToString())
 
             // --- Dummy error, just for development purposes ---
->>>>>>> e4bbf7c7
             | Dummy (p, msg) -> p, msg
  
             |> (fun (srcPos, msg) -> 
